--- conflicted
+++ resolved
@@ -8,6 +8,7 @@
 
 	"github.com/urfave/cli"
 )
+
 
 // Changes from nabil
 
@@ -49,8 +50,6 @@
 	return nil
 }
 
-<<<<<<< HEAD
-=======
 func deleteCluster(c *cli.Context) error {
 	cmd := "docker"
 	args := []string{"rm", "-f", c.String("name")}
@@ -64,7 +63,6 @@
 	return nil
 }
 
->>>>>>> dde56b75
 func main() {
 
 	var clusterName string
